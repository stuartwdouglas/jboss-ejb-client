--- conflicted
+++ resolved
@@ -47,13 +47,8 @@
         <version.org.kohsuke.metainf-services>1.7</version.org.kohsuke.metainf-services>
         <version.org.wildfly.common>1.2.0.Beta7</version.org.wildfly.common>
         <version.org.wildfly.naming.client>1.0.0.Beta13</version.org.wildfly.naming.client>
-<<<<<<< HEAD
-        <version.org.wildfly.discovery>1.0.0.Beta9</version.org.wildfly.discovery>
+        <version.org.wildfly.discovery>1.0.0.Beta10</version.org.wildfly.discovery>
         <version.org.wildfly.security.elytron>1.1.0.Beta31-SP1</version.org.wildfly.security.elytron>
-=======
-        <version.org.wildfly.discovery>1.0.0.Beta10</version.org.wildfly.discovery>
-        <version.org.wildfly.security.elytron>1.1.0.Beta30</version.org.wildfly.security.elytron>
->>>>>>> 3ab25282
         <version.org.wildfly.transaction-client>1.0.0.Beta19</version.org.wildfly.transaction-client>
     </properties>
 
